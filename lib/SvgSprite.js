--- conflicted
+++ resolved
@@ -76,21 +76,16 @@
      */
     addIcon(resourcePath, name, content) {
         const icons = this.icons;
-<<<<<<< HEAD
         const iconId = `${resourcePath}#${name}`;
-
-        if (!(iconId in icons)) {
-            icons[iconId] = new SvgIcon(this, resourcePath, name, content);
-        }
-
-        return icons[iconId];
-=======
-        const icon = icons[resourcePath] = new SvgIcon(this, name, content);
-
+  
+        let icon = icons[iconId];
+        if (!icon) {
+            icon = icons[iconId] = new SvgIcon(this, name, content);
+        }
+      
         this.dirty = true;
 
         return icon;
->>>>>>> 1279b72f
     }
 
     /**
